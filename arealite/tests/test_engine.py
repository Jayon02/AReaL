# Copyright 2025 Ant Group Inc.
# Licensed under the Apache License, Version 2.0

"""Test script for HF Engine implementation."""

import os
from typing import Dict

import pytest
import torch
from transformers import AutoTokenizer

from arealite.api.cli_args import (
    EngineBackendConfig,
    EngineConfig,
    MicroBatchSpec,
    OptimizerConfig,
    TrainingArgs,
)
from arealite.api.engine_api import EngineFactory
from arealite.api.io_struct import FinetuneSpec
from arealite.utils import compute_varlen_position_indices
from realhf.impl.model.utils.padding import unpad_input

VOCAB_SIZE = 100
MODEL_PATH = "/storage/openpsi/models/Qwen__Qwen3-1.7B/"


@pytest.fixture(scope="module")
def mock_input(bs: int = 3, min_seqlen: int = 3, max_seqlen: int = 12) -> Dict:
    """Create mock input data for testing."""
    seqlens = torch.randint(
        min_seqlen, max_seqlen, (bs,), dtype=torch.int, device="cuda:0"
    )
    max_seqlen = int(max(seqlens))
    input_ids = torch.randint(
        0, VOCAB_SIZE, (bs, max_seqlen), dtype=torch.long, device="cuda:0"
    )

    attn_mask = torch.zeros((bs, max_seqlen), dtype=torch.bool, device="cuda:0")
    attn_mask[
        torch.arange(0, max_seqlen, device="cuda:0").unsqueeze(0) < seqlens.unsqueeze(1)
    ] = 1

    packed_input_ids, indices, cu_seqlens, max_seqlen = unpad_input(
        input_ids, attn_mask
    )

    assert torch.allclose(
        cu_seqlens, torch.nn.functional.pad(seqlens.cumsum(0, dtype=torch.int), (1, 0))
    )
    position_ids = compute_varlen_position_indices(int(sum(seqlens)), cu_seqlens)

    return dict(
        input_ids=packed_input_ids.unsqueeze(0),
        attention_mask=None,
        position_ids=position_ids.unsqueeze(0),
        cu_seqlens=cu_seqlens,
        max_seqlen=max_seqlen,
        use_cache=False,
    )


def mock_loss_fn(logits: torch.Tensor, input_data: Dict) -> torch.Tensor:
    """Mock loss function for testing."""
    return torch.mean(logits)


@pytest.fixture(params=["hf", "fsdp"], scope="module")
def backend_type(request):
    return request.param


@pytest.fixture(scope="module")
def engine(backend_type):
    os.environ["WORLD_SIZE"] = "1"
    os.environ["RANK"] = "0"
    os.environ["LOCAL_RANK"] = "0"
    os.environ["MASTER_ADDR"] = "localhost"
    os.environ["MASTER_PORT"] = "7777"

    engine_config = EngineConfig(
<<<<<<< HEAD
        path="Qwen/Qwen2.5-0.5B",
=======
        path=MODEL_PATH,
>>>>>>> 2ce1ecef
        gradient_checkpointing=False,
        optimizer=OptimizerConfig(),
        backend=EngineBackendConfig(type=backend_type),
    )

    mock_args = TrainingArgs(n_nodes=1, n_gpus_per_node=1)

    engine_factory = EngineFactory(mock_args)
    engine = engine_factory.make_engine(engine_config)
    ft_spec = FinetuneSpec(total_train_epochs=1, dataset_size=100, train_batch_size=2)
    engine.init_distributed(None, ft_spec)
    engine.load_model_from_hf(engine_config.path)
    print("✓ Engine created successfully")
    yield engine


def test_forward_microbatch(engine, mock_input):
    x2 = (
        engine.forward(
            input_=mock_input,
            mb_spec=MicroBatchSpec(n_mbs=2),
            aggregate_fn=lambda x: torch.cat(x, dim=1),
        )
        .squeeze(0)
        .mean(-1)
    )
    x1 = (
        engine.forward(
            input_=mock_input,
            mb_spec=MicroBatchSpec(n_mbs=1),
            aggregate_fn=lambda x: torch.cat(x, dim=1),
        )
        .squeeze(0)
        .mean(-1)
    )
    input_ids = mock_input["input_ids"].squeeze(0)
    assert x1.shape[0] == input_ids.shape[0]
    assert x2.shape[0] == input_ids.shape[0]
    assert torch.allclose(x1, x2, atol=1e-1, rtol=1e-2), (x1 - x2).abs().max().item()


def test_eval_batch(engine, mock_input):
    eval_result = engine.eval_batch(
        input_=mock_input,
        mb_spec=MicroBatchSpec(n_mbs=2),
        loss_fn=mock_loss_fn,
        loss_weight_fn=lambda x: x["cu_seqlens"][-1],
    )
    assert isinstance(eval_result, torch.Tensor), "Evaluation should return a tensor"
    assert eval_result.is_cuda, "Evaluation tensor should be on CUDA device"
    assert eval_result is not None, "Evaluation should return a loss value"
    print(f"✓ Evaluation successful, loss: {eval_result.item()}")


def test_train_batch(tmp_path_factory, engine, mock_input):
    path = tmp_path_factory.mktemp("hf_engine_train_batch")
    engine.save_optimizer_state(path)

    train_result = engine.train_batch(
        input_=mock_input,
        mb_spec=MicroBatchSpec(n_mbs=2),
        loss_fn=mock_loss_fn,
        loss_weight_fn=lambda x: x["cu_seqlens"][-1],
    )
    assert isinstance(train_result, dict), "Training should return a dictionary"
    assert train_result["grad_norm"] is not None
    assert train_result["lr"] is not None
    print("✓ Training successful")

    engine.load_optimizer_state(path)


@torch.no_grad()
def test_save_load_weights(tmp_path_factory, engine, mock_input):
    tokenizer = AutoTokenizer.from_pretrained(MODEL_PATH)
    path = tmp_path_factory.mktemp("hf_engine_test")

    old = engine.forward(
        input_=mock_input,
        mb_spec=MicroBatchSpec(n_mbs=1),
    )
    engine.save_model_to_hf(path=path, tokenizer=tokenizer)

    for name, param in engine.model.named_parameters():
        param.zero_()

    engine.load_model_from_hf(path=path)
    new = engine.forward(
        input_=mock_input,
        mb_spec=MicroBatchSpec(n_mbs=1),
    )

    assert torch.allclose(old, new)<|MERGE_RESOLUTION|>--- conflicted
+++ resolved
@@ -80,11 +80,7 @@
     os.environ["MASTER_PORT"] = "7777"
 
     engine_config = EngineConfig(
-<<<<<<< HEAD
-        path="Qwen/Qwen2.5-0.5B",
-=======
         path=MODEL_PATH,
->>>>>>> 2ce1ecef
         gradient_checkpointing=False,
         optimizer=OptimizerConfig(),
         backend=EngineBackendConfig(type=backend_type),
