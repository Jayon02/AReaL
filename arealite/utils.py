<<<<<<< HEAD
# Copyright 2025 Ant Group Inc.
# Licensed under the Apache License, Version 2.0

# Pad/unpad operations are modified from flash-attention under BSD-3 license.
# Copyright (c) 2023, Tri Dao.

import os
=======
>>>>>>> 2ce1ecef
import time
from contextlib import contextmanager
from dataclasses import dataclass
from typing import Any, Callable, Dict, List, Optional, Tuple

import numpy as np
import torch
import torch.distributed as dist
import torch.nn.functional as F
import wandb
from einops import rearrange, repeat
from tensorboardX import SummaryWriter

from arealite.api.cli_args import MicroBatchSpec, TrainingArgs
from realhf.base import constants, datapack


def recorder_list(xs: List, indices: List[int]) -> List:
    assert len(set(indices)) == len(xs)
    return [xs[i] for i in indices]


def dict_map(x: Dict, fn: Callable) -> Dict:
    return {k: fn(v) for k, v in x.items()}


def dict_of_list2list_of_dict(
    dict_of_lists: Dict[str, List[Any]],
) -> List[Dict[str, Any]]:
    if not dict_of_lists:
        return []
    keys = list(dict_of_lists.keys())
    length = len(dict_of_lists[keys[0]])
    for key, value_list in dict_of_lists.items():
        if len(value_list) != length:
            raise ValueError(
                f"All lists must have the same length. Key '{key}' has length {len(value_list)}, expected {length}"
            )
    return [{key: dict_of_lists[key][i] for key in keys} for i in range(length)]


def list_of_dict2dict_of_list(
    list_of_dicts: List[Dict[str, Any]],
) -> Dict[str, List[Any]]:
    if not list_of_dicts:
        return {}
    keys = list(list_of_dicts[0].keys())
    for i, dict_item in enumerate(list_of_dicts):
        if set(dict_item.keys()) != set(keys):
            raise ValueError(
                f"All dictionaries must have the same keys. Dictionary at index {i} has keys {set(dict_item.keys())}, expected {set(keys)}"
            )
    return {key: [dict_item[key] for dict_item in list_of_dicts] for key in keys}


def pad_sequences_to_tensors(
    sequence_list: List[Dict[str, torch.Tensor]], pad_value: float = 0.0
) -> Dict[str, torch.Tensor]:
    if not sequence_list:
        return {}
    max_length = max(len(seq) for item in sequence_list for seq in item.values())
    result = {}
    for key in sequence_list[0].keys():
        padded = [
            torch.nn.functional.pad(
                item[key], (0, max_length - len(item[key])), value=pad_value
            )
            for item in sequence_list
        ]
        result[key] = torch.stack(padded)
    attention_mask = [
        [1] * len(next(iter(item.values())))
        + [0] * (max_length - len(next(iter(item.values()))))
        for item in sequence_list
    ]
    result["attention_mask"] = torch.tensor(attention_mask, dtype=torch.long)
    return result


def unpad_input(
    hidden_states, attention_mask
) -> Tuple[torch.Tensor, torch.Tensor, torch.Tensor, int]:
    seqlens_in_batch = attention_mask.sum(dim=-1, dtype=torch.int32)
    indices = torch.nonzero(attention_mask.flatten(), as_tuple=False).flatten()
    max_seqlen_in_batch = seqlens_in_batch.max().item()
    cu_seqlens = F.pad(
        torch.cumsum(seqlens_in_batch, dim=0, dtype=torch.torch.int32), (1, 0)
    )
    return (
        rearrange(hidden_states, "b s ... -> (b s) ...")[indices],
        indices,
        cu_seqlens,
        max_seqlen_in_batch,
    )


def pad_input(hidden_states, indices, batch, seqlen):
    output = hidden_states.new_zeros(batch * seqlen)
    output[indices] = hidden_states
    return rearrange(output, "(b s) ... -> b s ...", b=batch)


def concat_padded_tensors(
    tensor_dicts: List[Dict[str, torch.Tensor]], pad_value: float = 0.0
) -> Dict[str, torch.Tensor]:
    """Concatenate and pad tensors from multiple padded tensor dictionaries."""
    if not tensor_dicts:
        return {}

    # Find max sequence length across all dictionaries
    lens = []
    for tensor_dict in tensor_dicts:
        for key, tensor in tensor_dict.items():
            if key != "attention_mask" and len(tensor.shape) == 2:
                lens.append(tensor.shape[1])
                break
    max_length = max(lens)
    attn_mask = torch.arange(max_length).unsqueeze(0) < torch.tensor(lens).unsqueeze(1)

    result = {}
    # Process each key
    for key in tensor_dicts[0].keys():
        tensors_to_concat = []
        for tensor_dict in tensor_dicts:
            tensor = tensor_dict[key]
            # Skip 1D tensors like rewards
            if len(tensor.shape) == 1:
                tensors_to_concat.append(tensor)
                continue
            current_length = tensor.shape[1]
            if current_length < max_length:
                # Pad tensor to max_length
                pad_width = max_length - current_length
                if key == "attention_mask":
                    # Pad attention mask with 0s
                    padding = torch.zeros(
                        (tensor.shape[0], pad_width), dtype=tensor.dtype
                    )
                else:
                    # Pad feature tensors with pad_value
                    padding = torch.full(
                        (tensor.shape[0], pad_width), pad_value, dtype=tensor.dtype
                    )
                tensor = torch.cat([tensor, padding], dim=1)
            tensors_to_concat.append(tensor)

        result[key] = torch.cat(tensors_to_concat, dim=0)
    if "attention_mask" not in result:
        result["attention_mask"] = attn_mask
    return result


def to_device(data: Dict[str, torch.Tensor | Any], device) -> Dict[str, torch.Tensor]:
    """Move tensors in a dictionary to the specified device."""
    return {
        key: value.to(device) if torch.is_tensor(value) else value
        for key, value in data.items()
    }


def unpack_sequence(
    x: torch.Tensor,
    cu_seqlens: Optional[torch.Tensor] = None,
    lens: Optional[List[int]] = None,
    dim: int = 0,
):
    """Unpack a sequence tensor into a list of tensors based on cumulative sequence lengths."""
    if lens is not None:
        return torch.split(x, lens, dim=dim)
    if cu_seqlens is not None:
        return torch.split(
            x, (cu_seqlens[1:] - cu_seqlens[:-1]).cpu().numpy().tolist(), dim=dim
        )
    raise ValueError("Either cu_seqlens or input_lens must be provided.")


def allocate_balanced_mbs(mb_spec: MicroBatchSpec, lens: List[int]) -> List[List[int]]:
    group_indices = datapack.ffd_allocate(
        lens, mb_spec.max_tokens_per_mb, min_groups=mb_spec.n_mbs
    )
    group_indices = sorted([sorted(g) for g in group_indices])
    return group_indices


def allocate_balanced_mbs_synced(
    mb_spec: MicroBatchSpec,
    lens: List[int],
    group: Optional[dist.ProcessGroup] = None,
) -> List[List[int]]:
    group_indices = allocate_balanced_mbs(mb_spec, lens)
    if not dist.is_initialized():
        return group_indices

    all_n_mbs = [None for _ in range(dist.get_world_size(group))]
    dist.all_gather_object(all_n_mbs, len(group_indices), group=group)
    if all(mbs == len(group_indices) for mbs in all_n_mbs):
        return group_indices
    return allocate_balanced_mbs_synced(
        MicroBatchSpec.new(mb_spec, n_mbs=max(all_n_mbs)), lens
    )


@dataclass
class MicroBatchSplitResult:
    data: Dict[str, Any]
    mb_spec: MicroBatchSpec
    mbs: List[Dict[str, Any]]
    forward_indices: List[int]
    backward_indices: List[int]


def split_dict_tensor_with_cu_seqlens(
    data: Dict[str, torch.Tensor],
    mb_spec: MicroBatchSpec,
    group: Optional[dist.ProcessGroup] = None,
) -> MicroBatchSplitResult:
    assert "cu_seqlens" in data
    cu_seqlens = data["cu_seqlens"]
    bs = cu_seqlens.shape[0] - 1
    total_lens = int(cu_seqlens[-1])
    input_lens = (cu_seqlens[1:] - cu_seqlens[:-1]).cpu().numpy()

    # check tensor shape, split only 1d tensors with length "total_lens"
    to_split = {}
    not_to_split = {}
    keys_to_unsqueeze = set()
    for key, value in data.items():
        if key == "cu_seqlens" or key == "max_seqlen":
            continue
        if not torch.is_tensor(value):
            not_to_split[key] = value
        else:
            assert value.numel() == total_lens, (key, value.shape)
            if value.shape[0] == 1:
                keys_to_unsqueeze.add(key)
                to_split[key] = value.squeeze()
            else:
                to_split[key] = value

    # split
    group_indices = allocate_balanced_mbs_synced(mb_spec, input_lens, group=group)
    splitted_lens = [
        [input_lens[i] for i in group_index] for group_index in group_indices
    ]
    group_lens = [sum(x) for x in splitted_lens]

    forward_indices = datapack.flat2d(group_indices)
    backward_indices = np.zeros(bs, dtype=np.int64)
    backward_indices[forward_indices] = np.arange(bs)

    to_split = dict_map(to_split, lambda x: unpack_sequence(x, cu_seqlens=cu_seqlens))
    to_split = dict_map(to_split, lambda x: recorder_list(x, forward_indices))
    to_split = dict_map(to_split, lambda x: torch.cat(x))
    to_split = dict_map(to_split, lambda x: unpack_sequence(x, lens=group_lens))
    mbs = dict_of_list2list_of_dict(to_split)

    results = []
    # organize splitted micro batches
    assert len(mbs) == len(splitted_lens), (len(mbs), len(splitted_lens))
    for i, (mb, lens) in enumerate(zip(mbs, splitted_lens)):
        mb = {
            k: v if k not in keys_to_unsqueeze else v.unsqueeze(0)
            for k, v in mb.items()
        }
        max_seqlen = max(lens)
        lens = torch.tensor(lens, device="cuda")
        batch_cu_seqlens = torch.nn.functional.pad(
            lens.cumsum(0, dtype=torch.int), (1, 0)
        )
        results.append(
            {
                **mb,
                **not_to_split,
                "max_seqlen": max_seqlen,
                "cu_seqlens": batch_cu_seqlens,
            }
        )
    return MicroBatchSplitResult(
        data=data,
        mbs=results,
        mb_spec=mb_spec,
        forward_indices=forward_indices,
        backward_indices=backward_indices,
    )


@torch.no_grad()
def compute_varlen_position_indices(
    total_seqlen: int,
    cu_seqlens: torch.Tensor,
    seqlen_offsets: Optional[torch.Tensor] = None,
) -> torch.LongTensor:
    indexing_t = torch.arange(
        total_seqlen, dtype=torch.long, device=cu_seqlens.device
    ).unsqueeze_(0)
    indexing_t = (cu_seqlens[:-1].unsqueeze(1) <= indexing_t) & (
        indexing_t < cu_seqlens[1:].unsqueeze(1)
    )
    indices = indexing_t.cumsum(1) - 1
    if seqlen_offsets is not None:
        indices += seqlen_offsets.unsqueeze(1)
    return torch.where(indexing_t, indices, 0).sum(0)


@torch.compile
@torch.no_grad()
def calc_entropy(logits, cu_seqlens):
    probs = torch.nn.functional.softmax(logits.detach().float(), dim=-1)
    entropy = -torch.sum(probs * torch.log(probs + 1e-7), dim=-1)
    return entropy


@torch.no_grad()
def masked_normalization(
    x: torch.Tensor,
    mask: Optional[torch.Tensor] = None,
    dim=None,
    unbiased=False,
    eps=1e-5,
    high_precision=True,
    all_reduce=True,
    reduce_group=None,
):
    dtype = torch.float64 if high_precision else torch.float32
    x = x.to(dtype)
    if dim is None:
        dim = tuple(range(len(x.shape)))
    if mask is None:
        factor = torch.tensor(
            np.prod([x.shape[d] for d in dim]), dtype=dtype, device=x.device
        )
    else:
        mask = mask.to(dtype)
        x = x * mask
        factor = mask.sum(dim, keepdim=True)
    x_sum = x.sum(dim=dim, keepdim=True)
    x_sum_sq = x.square().sum(dim=dim, keepdim=True)
    if dist.is_initialized() and all_reduce:
        dist.all_reduce(factor, op=dist.ReduceOp.SUM, group=reduce_group)
        dist.all_reduce(x_sum, op=dist.ReduceOp.SUM, group=reduce_group)
        dist.all_reduce(
            x_sum_sq,
            op=dist.ReduceOp.SUM,
            group=reduce_group,
        )
    mean = x_sum / factor
    meansq = x_sum_sq / factor
    var = meansq - mean**2
    if unbiased:
        var *= factor / (factor - 1)
    return ((x - mean) / (var.sqrt() + eps)).float()


def gather_logprobs(logits: torch.Tensor, labels: torch.Tensor):
    log_probs = torch.nn.functional.log_softmax(logits, dim=-1)
    log_probs_labels = log_probs.gather(dim=-1, index=labels.unsqueeze(-1)).squeeze(-1)
    return log_probs_labels


<<<<<<< HEAD
############### Tensor computations end ###############


############### Logging related begin ###############


=======
>>>>>>> 2ce1ecef
def init_stats_logging(args: TrainingArgs):
    """
    Initialize wandb and/or tensorboard according to config.
    If torch.distributed is initialized

    Return:
        tensorboard SummaryWriter if args.tensorboard.path is not None
    """
    if dist.is_initialized() and dist.get_rank() != 0:
        return

    # wandb init, connect to remote wandb host
    if args.wandb.mode != "disabled":
        wandb.login()
    wandb.init(
        mode=args.wandb.mode,
        entity=args.wandb.entity,
        project=args.wandb.project or args.experiment_name,
        name=args.wandb.name or args.trial_name,
        job_type=args.wandb.job_type,
        group=args.wandb.group or f"{args.experiment_name}_{args.trial_name}",
        notes=args.wandb.notes,
        tags=args.wandb.tags,
        config=args.wandb.config,
        dir=constants.get_log_path(args),
        force=True,
        id=f"{args.experiment_name}_{args.trial_name}_train",
        resume="allow",
        settings=wandb.Settings(start_method="fork"),
    )
    # tensorboard logging
    summary_writer = None
    if args.tensorboard.path is not None:
        summary_writer = SummaryWriter(log_dir=args.tensorboard.path)

    return summary_writer


def log_wandb_tensorboard(step, data, summary_writer=None):
    if dist.is_initialized() and dist.get_rank() != 0:
        return

    wandb.log(data, step=step)
    if summary_writer is not None:
        for key, val in data.items():
            summary_writer.add_scalar(f"{key}", val, step)


def close_wandb_tensorboard(summary_writer=None):
    if dist.is_initialized() and dist.get_rank() != 0:
        return

    wandb.finish()
    if summary_writer is not None:
        summary_writer.close()


@contextmanager
def record_timing(name, timing_stats):
    start_time = time.perf_counter()
    yield
    timing_stats[name] = time.perf_counter() - start_time


############### Logging related end ###############


############### Model load start ###############


def get_state_dict_from_repo_id_or_path(repo_id_or_path: str) -> Dict:
    """
    Obtain a state dictionary from either a Hugging Face repo ID or a local path.

    Args:
        repo_id_or_path (str): Either a Hugging Face repo ID (e.g., 'username/model-name')
                              or a local path to a directory containing model weights.

    Returns:
        Dict: The combined state dictionary from all .safetensors and .bin files.
    """
    from safetensors.torch import load_file as safetensors_load

    state_dict = {}

    # Step 1: Identify if the input is a Hugging Face repo ID or local path
    try:
        from huggingface_hub.utils import HFValidationError, validate_repo_id

        try:
            validate_repo_id(repo_id_or_path)
            is_hf_repo = True
        except HFValidationError:
            is_hf_repo = False
    except ImportError:
        is_hf_repo = False

    if is_hf_repo:
        from huggingface_hub import snapshot_download

        # Step 2: Download the repo if it's a Hugging Face repo ID
        local_path = snapshot_download(
            repo_id=repo_id_or_path,
        )
    else:
        # Assume it's a local path
        local_path = repo_id_or_path
        if not os.path.isdir(local_path):
            raise ValueError(
                f"Local path {local_path} does not exist or is not a directory, "
                f"or {local_path} is a huggingface repo id but huggingface_hub is not installed."
            )

    # Step 3: Load all .safetensors and .bin files
    file_paths_to_load = []
    for filename in os.listdir(local_path):
        filepath = os.path.join(local_path, filename)
        if filename.endswith(".safetensors") or filename.endswith(".bin"):
            file_paths_to_load.append(filepath)

    def _load(filepath: str):
        if filepath.endswith(".safetensors"):
            state_dict = safetensors_load(filepath)
        elif filepath.endswith(".bin"):
            state_dict = torch.load(filepath, map_location="cpu")
        else:
            raise ValueError(f"{filepath} is not a torch bin or safetensor file.")
        return state_dict

    state_dict = {}

    from concurrent.futures import ThreadPoolExecutor, as_completed

    with ThreadPoolExecutor(
        max_workers=min(4, max(1, os.cpu_count() // 8))
    ) as executor:
        future_to_checkpoint = {
            executor.submit(_load, path): path for path in file_paths_to_load
        }

        for future in as_completed(future_to_checkpoint):
            path = future_to_checkpoint[future]
            try:
                sd = future.result()
                state_dict.update(sd)
            except Exception as e:
                raise RuntimeError(f"Error loading checkpoint from {path}: {e}")
    return state_dict


############### Model load end ###############<|MERGE_RESOLUTION|>--- conflicted
+++ resolved
@@ -1,4 +1,3 @@
-<<<<<<< HEAD
 # Copyright 2025 Ant Group Inc.
 # Licensed under the Apache License, Version 2.0
 
@@ -6,8 +5,6 @@
 # Copyright (c) 2023, Tri Dao.
 
 import os
-=======
->>>>>>> 2ce1ecef
 import time
 from contextlib import contextmanager
 from dataclasses import dataclass
@@ -367,15 +364,6 @@
     return log_probs_labels
 
 
-<<<<<<< HEAD
-############### Tensor computations end ###############
-
-
-############### Logging related begin ###############
-
-
-=======
->>>>>>> 2ce1ecef
 def init_stats_logging(args: TrainingArgs):
     """
     Initialize wandb and/or tensorboard according to config.
