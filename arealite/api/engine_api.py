--- conflicted
+++ resolved
@@ -1,10 +1,7 @@
 import abc
-<<<<<<< HEAD
-=======
 from typing import Callable, Dict, List, Any, Optional, TYPE_CHECKING
 import torch
 from dataclasses import dataclass, field
->>>>>>> e251abbb
 from concurrent.futures import Future
 from dataclasses import dataclass, field
 from typing import Any, Callable, Dict, List, Optional
