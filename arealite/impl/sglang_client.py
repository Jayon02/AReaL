import time

import requests
import torch.distributed as dist
import transformers

from arealite.api.cli_args import LLMClientConfig, TrainingArgs
from arealite.api.engine_api import SPMDWrapper
from arealite.api.io_struct import LLMRequest, LLMResponse, LLMServerInfo
from arealite.api.llm_client_api import LLMClient
from arealite.api.llm_server_api import LLMServiceRegistry
from realhf.api.core.data_api import load_hf_tokenizer
from realhf.base import constants, logging, pkg_version

logger = logging.getLogger(__name__)

if pkg_version.is_available("sglang"):
    if pkg_version.is_version_greater_or_equal("sglang", "0.4.4"):
        SGLANG_TOKEN_OUTPUT_IDENTIFIER = "output_ids"
    else:
        SGLANG_TOKEN_OUTPUT_IDENTIFIER = "token_ids"


class SGLangClient(LLMClient):
    """SGLang implementation of LLMClient."""

    def generate(self, req: LLMRequest) -> LLMResponse:
        """Generate response using SGLang server."""

        # Convert messages to prompt
        if not req.text:
            assert req.input_ids is not None
            req.text = self.tokenizer.decode(req.text)

        # Prepare request payload
        gconfig = req.gconfig
        stop_token_ids = gconfig.stop_token_ids
        if self.tokenizer.eos_token_id not in stop_token_ids:
            stop_token_ids.append(self.tokenizer.eos_token_id)
        if self.tokenizer.pad_token_id not in stop_token_ids:
            stop_token_ids.append(self.tokenizer.pad_token_id)

        assert gconfig.n == 1
        sample_params = {
            "top_p": gconfig.top_p,
            "top_k": gconfig.top_k,
            "max_new_tokens": gconfig.max_new_tokens,
            "temperature": 0.0 if gconfig.greedy else gconfig.temperature,
            "stop_token_ids": stop_token_ids,
        }

        payload = {
            "rid": req.rid,
            "text": req.text,
            "sampling_params": sample_params,
            "return_logprob": True,
            "stream": False,
        }

<<<<<<< HEAD
        # Make request with retry logic
        # TODO: implement interruptable rollout
        start_time = time.perf_counter()
        response, server_info = self.request_with_retry(
            endpoint="/generate",
            payload=payload,
            method="POST",
            max_retries=3,
            timeout=self.client_config.request_timeout,
        )
=======
        # Make request
        start_time = time.perf_counter()
        accumulated_output_tokens = []
        accumulated_output_logprobs = []
        accumulated_versions = []

        while True:
            # loop until the generation is complete
            try:
                response = requests.post(
                    f"{base_url}/generate",
                    json=payload,
                    timeout=self.client_config.gen_timeout,
                )
                response.raise_for_status()
                result = response.json()
                
                # Parse response
                completion = result["text"]
                meta_info = result["meta_info"]
                output_tokens = [x[1] for x in meta_info["output_token_logprobs"]]
                output_logprobs = [x[0] for x in meta_info["output_token_logprobs"]]
                
                # Update accumulated outputs
                accumulated_output_tokens.extend(output_tokens)
                accumulated_output_logprobs.extend(output_logprobs)
                accumulated_versions.extend([server_info.version] * len(output_tokens))
                
                # Check if generation is complete
                # TODO: (Chenyang) stop_reason could be aborted right?
                finish_reason = meta_info["finish_reason"]
                stop_reason = finish_reason["type"]
                if stop_reason in ["length", "stop"]:
                    break
                    
                payload["text"] = completion
                
            except requests.exceptions.RequestException as e:
                logger.warning(f"Request failed: {e}, retrying...")
                continue
>>>>>>> a2186927

        latency = time.perf_counter() - start_time

        return LLMResponse(
            completion=completion,
            input_tokens=req.input_ids,
            output_tokens=accumulated_output_tokens,
            output_logprobs=accumulated_output_logprobs,
            output_versions=accumulated_versions,
            stop_reason=stop_reason,
            latency=latency,
            ttft=latency,  # Simplified for non-streaming
        )

    async def request_update_weight(
        self, server_info: LLMServerInfo, new_param_path: str, version: int
    ):
        import aiohttp

        server_url = f"http://{server_info.host}:{server_info.port}"
        success = False
        for _ in range(self.client_config.update_weights_retries):
            async with aiohttp.ClientSession(
                server_url,
                timeout=aiohttp.ClientTimeout(
                    total=self.client_config.update_weights_timeout,
                    sock_connect=self.client_config.update_weights_timeout,
                ),
            ) as session:
                async with session.post(
                    f"/update_weights_from_disk",
                    json=dict(model_path=new_param_path, allow_interrupt=True),
                ) as resp:
                    if resp.status == 200:
                        res = await resp.json()
                        success = res["success"]
                        if success:
                            if "num_paused_requests" in res:
                                logger.info(
                                    f"{res['num_paused_requests']} requests are interrupted "
                                    f"during updating weights for server {server_url}"
                                )
                            self.registry.update_heartbeat(
                                server_info.server_id, "healthy", version=version + 1
                            )
                            return
                        logger.warning(
                            f"Update weights failed: {res['message']}. Retrying."
                        )
                    logger.warning(f"Update weights failed: {resp.reason}. Retrying.")
                time.sleep(0.1)
        raise RuntimeError("Update weights failed.")<|MERGE_RESOLUTION|>--- conflicted
+++ resolved
@@ -1,16 +1,8 @@
 import time
 
-import requests
-import torch.distributed as dist
-import transformers
-
-from arealite.api.cli_args import LLMClientConfig, TrainingArgs
-from arealite.api.engine_api import SPMDWrapper
 from arealite.api.io_struct import LLMRequest, LLMResponse, LLMServerInfo
 from arealite.api.llm_client_api import LLMClient
-from arealite.api.llm_server_api import LLMServiceRegistry
-from realhf.api.core.data_api import load_hf_tokenizer
-from realhf.base import constants, logging, pkg_version
+from realhf.base import logging, pkg_version
 
 logger = logging.getLogger(__name__)
 
@@ -40,7 +32,7 @@
         if self.tokenizer.pad_token_id not in stop_token_ids:
             stop_token_ids.append(self.tokenizer.pad_token_id)
 
-        assert gconfig.n == 1
+        assert gconfig.n_samples == 1
         sample_params = {
             "top_p": gconfig.top_p,
             "top_k": gconfig.top_k,
@@ -57,59 +49,42 @@
             "stream": False,
         }
 
-<<<<<<< HEAD
-        # Make request with retry logic
-        # TODO: implement interruptable rollout
-        start_time = time.perf_counter()
-        response, server_info = self.request_with_retry(
-            endpoint="/generate",
-            payload=payload,
-            method="POST",
-            max_retries=3,
-            timeout=self.client_config.request_timeout,
-        )
-=======
         # Make request
         start_time = time.perf_counter()
         accumulated_output_tokens = []
         accumulated_output_logprobs = []
         accumulated_versions = []
 
-        while True:
+        # Deal with rollout interruption
+        no_eos = True
+        while no_eos and len(accumulated_output_tokens) < gconfig.max_new_tokens:
             # loop until the generation is complete
-            try:
-                response = requests.post(
-                    f"{base_url}/generate",
-                    json=payload,
-                    timeout=self.client_config.gen_timeout,
-                )
-                response.raise_for_status()
-                result = response.json()
-                
-                # Parse response
-                completion = result["text"]
-                meta_info = result["meta_info"]
-                output_tokens = [x[1] for x in meta_info["output_token_logprobs"]]
-                output_logprobs = [x[0] for x in meta_info["output_token_logprobs"]]
-                
-                # Update accumulated outputs
-                accumulated_output_tokens.extend(output_tokens)
-                accumulated_output_logprobs.extend(output_logprobs)
-                accumulated_versions.extend([server_info.version] * len(output_tokens))
-                
-                # Check if generation is complete
-                # TODO: (Chenyang) stop_reason could be aborted right?
-                finish_reason = meta_info["finish_reason"]
-                stop_reason = finish_reason["type"]
-                if stop_reason in ["length", "stop"]:
-                    break
-                    
-                payload["text"] = completion
-                
-            except requests.exceptions.RequestException as e:
-                logger.warning(f"Request failed: {e}, retrying...")
-                continue
->>>>>>> a2186927
+            response, server_info = self.request_with_retry(
+                endpoint="/generate",
+                payload=payload,
+                method="POST",
+                max_retries=3,
+                timeout=self.client_config.request_timeout,
+            )
+            result = response.json()
+
+            # Parse response
+            completion = result["text"]
+            meta_info = result["meta_info"]
+            output_tokens = [x[1] for x in meta_info["output_token_logprobs"]]
+            output_logprobs = [x[0] for x in meta_info["output_token_logprobs"]]
+
+            # Update accumulated outputs
+            accumulated_output_tokens.extend(output_tokens)
+            accumulated_output_logprobs.extend(output_logprobs)
+            accumulated_versions.extend([server_info.version] * len(output_tokens))
+
+            # Check if generation is complete
+            finish_reason = meta_info["finish_reason"]
+            stop_reason = finish_reason["type"]
+            no_eos = not stop_reason == "stop"
+
+            payload["text"] += completion
 
         latency = time.perf_counter() - start_time
 
@@ -124,41 +99,25 @@
             ttft=latency,  # Simplified for non-streaming
         )
 
-    async def request_update_weight(
-        self, server_info: LLMServerInfo, new_param_path: str, version: int
+    async def aupdate_weights_from_disk(
+        self, server_info: LLMServerInfo, new_param_path: str
     ):
-        import aiohttp
-
         server_url = f"http://{server_info.host}:{server_info.port}"
-        success = False
-        for _ in range(self.client_config.update_weights_retries):
-            async with aiohttp.ClientSession(
-                server_url,
-                timeout=aiohttp.ClientTimeout(
-                    total=self.client_config.update_weights_timeout,
-                    sock_connect=self.client_config.update_weights_timeout,
-                ),
-            ) as session:
-                async with session.post(
-                    f"/update_weights_from_disk",
-                    json=dict(model_path=new_param_path, allow_interrupt=True),
-                ) as resp:
-                    if resp.status == 200:
-                        res = await resp.json()
-                        success = res["success"]
-                        if success:
-                            if "num_paused_requests" in res:
-                                logger.info(
-                                    f"{res['num_paused_requests']} requests are interrupted "
-                                    f"during updating weights for server {server_url}"
-                                )
-                            self.registry.update_heartbeat(
-                                server_info.server_id, "healthy", version=version + 1
-                            )
-                            return
-                        logger.warning(
-                            f"Update weights failed: {res['message']}. Retrying."
-                        )
-                    logger.warning(f"Update weights failed: {resp.reason}. Retrying.")
-                time.sleep(0.1)
-        raise RuntimeError("Update weights failed.")+        response, _ = await self.arequest_with_retry(
+            endpoint="/update_weights_from_disk",
+            payload=dict(model_path=new_param_path, allow_interrupt=True),
+            method="POST",
+            max_retries=3,
+            timeout=self.client_config.request_timeout,
+            target_server=server_info,
+        )
+        res = response.json()
+        assert res["success"]
+        if "num_paused_requests" in res:
+            logger.info(
+                f"{res['num_paused_requests']} requests are interrupted "
+                f"during updating weights for server {server_url}"
+            )
+        self.registry.update_heartbeat(
+            server_info.server_id, "healthy", version=server_info.version + 1
+        )